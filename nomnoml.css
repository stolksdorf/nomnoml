--- conflicted
+++ resolved
@@ -56,22 +56,16 @@
   opacity: 1;
   transition: opacity 0.3s;
 }
-<<<<<<< HEAD
 
 .CodeMirror .CodeMirror-linenumber {
   color: #D4CEBD;
   padding-left: 12px
 }
-
 .CodeMirror.hidden {
 	opacity: 0;
 	transition: opacity 1s;
-=======
-.canvas-mode #textarea {
-	color: transparent;
-	transition: color 1s;
->>>>>>> e3b6e838
-}
+}
+
 #canvas-panner {
 	position: absolute;
 	z-index: 2;
